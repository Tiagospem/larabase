const { dialog, ipcMain } = require("electron");
const { getMainWindow } = require("../modules/window");
const fs = require("fs");
const { spawn, exec } = require("child_process");
const mysql = require("mysql2/promise");
const { validateDatabaseConnection } = require("./connections");
const path = require("path");
const zlib = require("zlib");
const readline = require("readline");
const docker = require("./docker");

// Destructure needed functions from docker module for easier access
const { executeMysqlFileInContainer, createDockerClient } = docker;

// Add restore process tracking variable
let activeRestoreProcess = null;

// Declare a global variable for tracking ongoing operations
// This will persist even if the process reference is lost
global.ongoingRestoreOperation = false;

function cancelDatabaseRestoreHandler() {
  ipcMain.handle("cancel-database-restore", async () => {
    console.log("Cancelling database restore process");

    // Set global flags for cancellation
    global.cancelRestoreRequested = true;

    // Force immediate termination of any ongoing operation
    if (global.ongoingRestoreOperation) {
      console.log("Force terminating ongoing restore operation");
      global.ongoingRestoreOperation = false;

      // Directly trigger restoration event with cancellation status
      if (global.mainWindow) {
        global.mainWindow.webContents.send("restoration-progress", {
          status: "cancelled",
          progress: 0,
          message: "Operation cancelled by user"
        });
      }
    }

    if (activeRestoreProcess) {
      try {
        // Kill the process more aggressively
        if (activeRestoreProcess.kill) {
          // For child_process instances
          console.log("Killing process with SIGKILL");
          activeRestoreProcess.kill("SIGKILL");
        } else if (activeRestoreProcess.destroy) {
          // For streams
          console.log("Destroying stream");
          activeRestoreProcess.destroy();
        } else if (activeRestoreProcess.stdin) {
          // Try closing stdin if available
          console.log("Closing stdin");
          activeRestoreProcess.stdin.end();
          if (activeRestoreProcess.kill) {
            activeRestoreProcess.kill("SIGKILL");
          }
        }

        // For Docker container executions that might still be running
        if (activeRestoreProcess.dockerExecId && activeRestoreProcess.dockerContainer) {
          try {
            console.log("Attempting to kill Docker exec process");
            const docker = createDockerClient();
            const container = docker.getContainer(activeRestoreProcess.dockerContainer);
            const exec = container.getExec(activeRestoreProcess.dockerExecId);

            // Try to stop the exec instance
            exec.stop().catch((err) => console.error("Error stopping Docker exec:", err));
          } catch (dockerErr) {
            console.error("Error terminating Docker exec:", dockerErr);
          }
        }

        console.log("Database restore process cancelled");
        activeRestoreProcess = null;

        return { success: true, message: "Restoration cancelled" };
      } catch (error) {
        console.error("Error cancelling restore process:", error);
        return { success: false, error: error.message };
      }
    } else {
      console.log("No active restore process to cancel");

      // Even if there's no active process handle, we can check the current progress
      // and notify the frontend about cancellation
      if (global.currentRestoreProgress) {
        console.log("Cancellation requested while operation is in progress");

        // For emergency Docker termination
        if (global.currentRestoreConfig && global.currentRestoreConfig.container) {
          try {
            console.log("Attempting emergency kill of Docker processes");
            const docker = createDockerClient();
            const container = docker.getContainer(global.currentRestoreConfig.container);

            // Force stop MySQL process in the container using a new exec
            const execOptions = {
              Cmd: ["pkill", "-9", "mysql"],
              AttachStdout: true,
              AttachStderr: true
            };

            container
              .exec(execOptions)
              .then((exec) => exec.start())
              .then(() => console.log("Emergency MySQL process termination sent to container"))
              .catch((err) => console.error("Failed to send kill command to container:", err));

            // Alternative approach: send a mysql kill query
            const killOptions = {
              Cmd: ["mysql", "-e", "KILL CONNECTION_ID()"],
              AttachStdout: true,
              AttachStderr: true
            };

            container
              .exec(killOptions)
              .then((exec) => exec.start())
              .then(() => console.log("MySQL kill query sent to container"))
              .catch((err) => console.log("Failed to send MySQL kill command (expected if MySQL is already down)"));
          } catch (err) {
            console.error("Error in emergency Docker termination:", err);
          }
        }

        return { success: true, message: "Cancellation requested" };
      }

      return { success: true, message: "No active process" };
    }
  });
}

function ensureConfig(config, type) {
  if (!config || !config.connection) {
    throw new Error(`Missing connection configuration for ${type} restore command`);
  }
}

function getFileSizeOrThrow(filePath) {
  let size = 0;
  try {
    const stats = fs.statSync(filePath);

    size = stats.size;
  } catch (err) {
    throw new Error(`Error accessing SQL file: ${err.message}`);
  }

  if (size === 0) {
    throw new Error("SQL file is empty (0 bytes)");
  }

  return size;
}

function buildSedFilters(ignoredTables = []) {
  if (!Array.isArray(ignoredTables) || ignoredTables.length === 0) {
    return "";
  }
  // Only filter INSERT statements, not table creation
  const sedCommands = ignoredTables.map((table) => `/INSERT INTO \`${table}\`/d; /INSERT INTO "${table}"/d`);
  return ` | sed '${sedCommands.join("; ")}'`;
}

function buildBaseCommand(sqlFilePath, sedFilters, useGunzip) {
  const reader = useGunzip ? `gunzip -c "${sqlFilePath}"` : `cat "${sqlFilePath}"`;
  return `set -o pipefail && ${reader}${sedFilters}`;
}

function buildCredentialFlags({ user, password, host, port }) {
  let flags = ` -u${user || "root"}`;
  if (password) flags += ` -p${password}`;
  if (host && host !== "localhost") flags += ` -h${host}`;
  if (port) flags += ` -P${port}`;
  return flags;
}

function buildInitCommand(database) {
  return ` --init-command="CREATE DATABASE IF NOT EXISTS \\\`${database}\\\`; USE \\\`${database}\\\`;"`;
}

function formatCount(n) {
  if (n >= 1_000_000) return `~${Math.round(n / 1_000_000)}m`;
  if (n >= 1_000) return `~${Math.round(n / 1_000)}k`;
  return `${n}`;
}

async function extractTables(filePath, isGzipped) {
  return new Promise((resolve, reject) => {
    let stream = fs.createReadStream(filePath, { highWaterMark: 64 * 1024 });
    if (isGzipped) {
      const gunzip = zlib.createGunzip();
      stream = stream.pipe(gunzip);
      gunzip.on("error", (e) => reject(new Error(`Decompression error: ${e.message}`)));
    }

    const rl = readline.createInterface({ input: stream, crlfDelay: Infinity });
    const tableNames = new Set();
    const tableStats = new Map();

    const patterns = {
      create: /CREATE\s+TABLE\s+(?:IF\s+NOT\s+EXISTS\s+)?[`"']?([a-zA-Z0-9_]+)[`"']?/i,
      insert: /INSERT\s+INTO\s+[`"']?([a-zA-Z0-9_]+)[`"']?\s+VALUES/i,
      drop: /DROP\s+TABLE\s+(?:IF\s+EXISTS\s+)?[`"']?([a-zA-Z0-9_]+)[`"']?/i,
      alter: /ALTER\s+TABLE\s+[`"']?([a-zA-Z0-9_]+)[`"']?/i
    };

    let currentTable = null;
    let insertBuffer = "";
    let lineCounter = 0;
    const maxLines = 100000; // Limite para evitar problemas de memória

    rl.on("line", (line) => {
      lineCounter++;
      const trimmed = line.trim();
      if (!trimmed || trimmed.startsWith("--") || trimmed.startsWith("#")) return;

      ["create", "drop", "alter"].forEach((key) => {
        const m = patterns[key].exec(line);
        if (m) {
          tableNames.add(m[1]);
          if (!tableStats.has(m[1])) {
            tableStats.set(m[1], { estimatedRows: 0 });
          }
        }
      });

      const ins = patterns.insert.exec(line);
      if (ins) {
        currentTable = ins[1];
        tableNames.add(currentTable);
        insertBuffer = line;

        // Se a linha já termina com ponto e vírgula, processa imediatamente
        if (trimmed.endsWith(";")) {
          processInsert();
        }
        return;
      }

      if (currentTable) {
        insertBuffer += "\n" + line;
        if (trimmed.endsWith(";") || insertBuffer.length > 1000000) {
          processInsert();
        }
<<<<<<< HEAD
=======
      }

      // Evita problemas de memória para arquivos muito grandes
      if (lineCounter % maxLines === 0) {
        insertBuffer = "";
        currentTable = null;
>>>>>>> aaa40a36
      }
    });

    function processInsert() {
      if (!currentTable) return;

      try {
        // Conta os valores na declaração INSERT
        const valueMatches = insertBuffer.match(/\),\s*\(/g) || [];
        const rowCount = valueMatches.length + 1;

        // Contar múltiplas instruções INSERT
        const multipleInserts = insertBuffer.match(/INSERT\s+INTO/gi) || [];
        const insertCount = multipleInserts.length;

        // Se houver múltiplas instruções INSERT, ajusta a contagem
        const totalRowCount = insertCount > 1 ? rowCount * insertCount : rowCount;

        const stats = tableStats.get(currentTable) || { estimatedRows: 0 };
        stats.estimatedRows += totalRowCount;
        tableStats.set(currentTable, stats);
      } catch (e) {
        // Em caso de erro, faz uma estimativa baseada no tamanho do buffer
        const stats = tableStats.get(currentTable) || { estimatedRows: 0 };
        // Estimativa grosseira: cada linha tem cerca de 100 caracteres em média
        const roughEstimate = Math.ceil(insertBuffer.length / 100);
        stats.estimatedRows += roughEstimate;
        tableStats.set(currentTable, stats);
      }

      currentTable = null;
      insertBuffer = "";
    }

    rl.on("close", () => {
      // Processa qualquer INSERT restante
      if (currentTable && insertBuffer) {
        processInsert();
      }

      const system = ["mysql", "information_schema", "performance_schema", "sys"];
      const result = Array.from(tableNames)
        .filter((t) => !system.includes(t.toLowerCase()))
        .sort()
        .map((name) => {
          const rows = tableStats.get(name)?.estimatedRows || 0;
          let size;
          if (rows === 0) size = "empty";
          else if (rows < 1_000) size = "small";
          else if (rows < 100_000) size = "medium";
          else size = "large";
          return {
            name,
            size,
            estimatedRows: rows,
            formattedRows: formatCount(rows)
          };
        });
      resolve(result);
    });

    stream.on("error", (e) => reject(new Error(`Read error: ${e.message}`)));
  });
}

async function _buildDockerRestoreCommand(config) {
  ensureConfig(config, "Docker");

  const { connection, sqlFilePath, ignoredTables } = config;
  const { container, database } = connection;

  if (!container) {
    throw new Error("Docker container name is missing or invalid");
  }

  getFileSizeOrThrow(sqlFilePath);

  // Instead of building a shell command, return the configuration
  // that will be used with docker.executeMysqlFileInContainer
  return {
    container,
    connection,
    database,
    sqlFilePath,
    ignoredTables: ignoredTables || [],
    useDockerApi: true
  };
}

function _buildLocalRestoreCommand(config) {
  ensureConfig(config, "local");
  const { connection, sqlFilePath, ignoredTables } = config;
  const { database } = connection;

  getFileSizeOrThrow(sqlFilePath);

  const sedFilters = buildSedFilters(ignoredTables);
  const useGunzip = sqlFilePath.toLowerCase().endsWith(".gz");

  let command = buildBaseCommand(sqlFilePath, sedFilters, useGunzip);

  command += " | mysql";
  command += buildCredentialFlags(connection);
  command += " --binary-mode=1 --force";
  command += buildInitCommand(database);

  return {
    command,
    useShell: true
  };
}

async function _validateDatabaseHasContent(connection) {
  try {
    if (!connection || !connection.host || !connection.database) {
      return { hasContent: false, error: "Invalid connection" };
    }

    const dbConnection = await mysql.createConnection({
      host: connection.host,
      port: connection.port || 3306,
      user: connection.username || connection.user || "root",
      password: connection.password || "",
      database: connection.database,
      connectTimeout: 10000
    });

    try {
      const [rows] = await dbConnection.query(`SHOW TABLES`);

      if (!rows || rows.length === 0) {
        return { hasContent: false, tableCount: 0 };
      }

      const tableCount = rows.length;

      return { hasContent: tableCount > 0, tableCount };
    } finally {
      await dbConnection.end();
    }
  } catch (error) {
    console.error("Error validating database content:", error);

    return { hasContent: false, error: error.message };
  }
}

async function restoreDatabase(event, config) {
  const sender = event.sender;
  const sendProgress = (status, progress, message) => {
    sender.send("restore:progress", { status, progress, message });
    sender.send("restoration-progress", { status, progress, message });
  };

  // Set global tracking variables
  global.ongoingRestoreOperation = true;
  global.cancelRestoreRequested = false;
  global.currentRestoreProgress = { status: "starting", progress: 0, message: "Starting database restoration process" };

  // Save main window reference for emergency cancellation
  global.mainWindow = getMainWindow();

  sendProgress("starting", 0, "Starting database restoration process");

  try {
    await validateDatabaseConnection(config.connection);
    global.currentRestoreProgress = { status: "validating", progress: 10, message: "Database connection validated" };
    sendProgress("validating", 10, "Database connection validated");
  } catch (err) {
    global.currentRestoreProgress = { status: "error", progress: 0, message: `Connection validation failed: ${err.message}` };
    sendProgress("error", 0, `Connection validation failed: ${err.message}`);
    global.ongoingRestoreOperation = false;
    return { success: false, error: err.message };
  }

  let commandConfig;

  try {
    if (config.connection.docker) {
      commandConfig = await _buildDockerRestoreCommand(config);
      // Store for emergency cancellation
      global.currentRestoreConfig = commandConfig;
    } else {
      commandConfig = _buildLocalRestoreCommand(config);
      global.currentRestoreConfig = commandConfig;
    }
  } catch (err) {
    console.error("Error building restore command:", err);
    global.currentRestoreProgress = { status: "error", progress: 0, message: `Command error: ${err.message}` };
    sendProgress("error", 0, `Command error: ${err.message}`);
    global.ongoingRestoreOperation = false;
    return { success: false, error: err.message };
  }

  global.currentRestoreProgress = { status: "preparing", progress: 20, message: "Starting restoration process" };
  sendProgress("preparing", 20, "Starting restoration process");

  let stdoutData = "";
  let stderrData = "";

  // Flag to track if the operation was cancelled
  let wasCancelled = false;

  try {
    await new Promise((resolve, reject) => {
      // Early cancellation check
      if (global.cancelRestoreRequested || !global.ongoingRestoreOperation) {
        wasCancelled = true;
        reject(new Error("Operation cancelled by user"));
        return;
      }

      if (commandConfig.useDockerApi) {
        // Use dockerode API for Docker operations
        global.currentRestoreProgress = { status: "restoring", progress: 30, message: "Executing SQL restore in Docker container" };
        sendProgress("restoring", 30, "Executing SQL restore in Docker container");

        // Progress tracking callback
        const progressCallback = (progress) => {
          // Check for cancellation during progress updates
          if (global.cancelRestoreRequested || !global.ongoingRestoreOperation) {
            console.log("Cancellation detected during progress update");
            return;
          }

          const adjustedProgress = 30 + progress * 0.6; // Scale to 30-90% range
          global.currentRestoreProgress = {
            status: "restoring",
            progress: adjustedProgress,
            message: `Restoring database: ${progress}% complete`
          };
          sendProgress("restoring", adjustedProgress, `Restoring database: ${progress}% complete`);
        };

        executeMysqlFileInContainer(commandConfig.container, commandConfig.connection, commandConfig.database, commandConfig.sqlFilePath, commandConfig.ignoredTables, progressCallback)
          .then((stream) => {
            // Check for cancellation
            if (global.cancelRestoreRequested || !global.ongoingRestoreOperation) {
              console.log("Cancellation detected after Docker execution");
              wasCancelled = true;

              // Try to terminate the stream
              if (stream && typeof stream === "object" && stream.destroy) {
                stream.destroy();
              }

              reject(new Error("Operation cancelled by user"));
              return;
            }

            // If the function returns a stream, track it for cancellation
            if (stream && typeof stream === "object") {
              activeRestoreProcess = stream;

              // Create an interval to check if the process was cancelled
              const checkCancelInterval = setInterval(() => {
                if (global.cancelRestoreRequested || !global.ongoingRestoreOperation) {
                  console.log("Cancel request detected, terminating Docker stream");
                  wasCancelled = true;
                  global.cancelRestoreRequested = false;

                  // Attempt to destroy the stream
                  try {
                    if (activeRestoreProcess) {
                      if (activeRestoreProcess.destroy) {
                        activeRestoreProcess.destroy();
                      }

                      // Handle Docker-specific cancellation
                      if (activeRestoreProcess.dockerExecId && activeRestoreProcess.dockerContainer) {
                        try {
                          console.log("Attempting to kill Docker exec process");
                          const docker = createDockerClient();
                          const container = docker.getContainer(activeRestoreProcess.dockerContainer);
                          const exec = container.getExec(activeRestoreProcess.dockerExecId);

                          // Try to stop the exec instance
                          exec.stop().catch((err) => console.error("Error stopping Docker exec:", err));
                        } catch (dockerErr) {
                          console.error("Error terminating Docker exec:", dockerErr);
                        }
                      }
                    }

                    activeRestoreProcess = null;
                    clearInterval(checkCancelInterval);
                    reject(new Error("Operation cancelled by user"));
                  } catch (cancelErr) {
                    console.error("Error during cancellation:", cancelErr);
                  }
                }
              }, 500);

              // Clean up interval on stream end
              stream.on("end", () => {
                clearInterval(checkCancelInterval);
              });

              stream.on("error", () => {
                clearInterval(checkCancelInterval);
              });
            }

            global.currentRestoreProgress = { status: "restoring", progress: 90, message: "Database restored successfully" };
            sendProgress("restoring", 90, "Database restored successfully");
            resolve();
          })
          .catch((err) => {
            console.error("Docker execution error:", err);
            global.currentRestoreProgress = { status: "error", progress: 0, message: `Docker execution error: ${err.message}` };
            sendProgress("error", 0, `Docker execution error: ${err.message}`);
            reject(err);
          });
      } else if (commandConfig.useShell) {
        // Use shell execution with piping for complex commands (local MySQL)
        const child = exec(commandConfig.command, { shell: "/bin/bash" });

        // Keep track of the child process for cancellation
        activeRestoreProcess = child;

        // Create an interval to check if the process was cancelled
        const checkCancelInterval = setInterval(() => {
          if (global.cancelRestoreRequested || !global.ongoingRestoreOperation) {
            console.log("Cancel request detected, terminating shell process");
            wasCancelled = true;
            global.cancelRestoreRequested = false;

            try {
              if (activeRestoreProcess && activeRestoreProcess.kill) {
                activeRestoreProcess.kill("SIGKILL");
              }

              activeRestoreProcess = null;
              clearInterval(checkCancelInterval);
              reject(new Error("Operation cancelled by user"));
            } catch (cancelErr) {
              console.error("Error during cancellation:", cancelErr);
            }
          }
        }, 500);

        child.stdout.on("data", (chunk) => {
          const text = chunk.toString();
          stdoutData += text;
          const m = text.match(/(\d+)%/);
          if (m) {
            const pct = parseInt(m[1], 10);
            const calc = 20 + pct * 0.8;
            global.currentRestoreProgress = {
              status: "restoring",
              progress: calc,
              message: `Restoring database: ${pct}% complete`
            };
            sendProgress("restoring", calc, `Restoring database: ${pct}% complete`);
          }
        });

        child.stderr.on("data", (chunk) => {
          const text = chunk.toString();
          stderrData += text;
        });

        child.on("error", (err) => {
          clearInterval(checkCancelInterval);
          console.error("Failed to start process:", err);
          global.currentRestoreProgress = { status: "error", progress: 0, message: `Process error: ${err.message}` };
          sendProgress("error", 0, `Process error: ${err.message}`);
          reject(err);
        });

        child.on("close", (code) => {
          // Clear the active process reference
          clearInterval(checkCancelInterval);
          activeRestoreProcess = null;

          if (code === 0) {
            resolve();
          } else if (wasCancelled || !global.ongoingRestoreOperation) {
            reject(new Error("Operation cancelled by user"));
          } else {
            console.error("Restore failed with code", code, stderrData);
            global.currentRestoreProgress = {
              status: "error",
              progress: 0,
              message: `Restoration failed: ${stderrData || `exit code ${code}`}`
            };
            sendProgress("error", 0, `Restoration failed: ${stderrData || `exit code ${code}`}`);
            reject(new Error(stderrData || `Exit code ${code}`));
          }
        });
      }
    });
  } catch (err) {
    // Clear active process reference if error occurs
    activeRestoreProcess = null;

    if (wasCancelled || err.message === "Operation cancelled by user" || !global.ongoingRestoreOperation) {
      global.currentRestoreProgress = { status: "cancelled", progress: 0, message: "Operation cancelled by user" };
      sendProgress("cancelled", 0, "Operation cancelled by user");
      global.ongoingRestoreOperation = false;
      global.currentRestoreConfig = null;
      return { success: false, error: "Operation cancelled by user" };
    }

    global.ongoingRestoreOperation = false;
    global.currentRestoreConfig = null;
    return { success: false, error: err.message };
  }

  // Clear active process reference after completion
  activeRestoreProcess = null;

  // Clear global tracking
  global.currentRestoreProgress = null;
  global.cancelRestoreRequested = false;
  global.ongoingRestoreOperation = false;
  global.currentRestoreConfig = null;

  try {
    const result = await _validateDatabaseHasContent(config.connection);

    if (result.hasContent) {
      sendProgress("completed", 100, `Database restored successfully with ${result.tableCount} tables`);

      return { success: true, tables: result.tableCount };
    } else {
      const warnMsg = "Database restoration seemed to succeed, but no tables were found";
      sendProgress("warning", 100, warnMsg);
      return { success: true, warning: warnMsg };
    }
  } catch (err) {
    console.error("Error validating database content:", err);
    sendProgress("completed", 100, "Database restoration completed");
    return {
      success: true,
      warning: "Could not validate content"
    };
  }
}

function registerRestoreDumpHandlers(store) {
  ipcMain.handle("select-sql-dump-file", async () => {
    try {
      const mainWindow = getMainWindow();

      return await dialog.showOpenDialog(mainWindow, {
        title: "Select SQL Dump File",
        buttonLabel: "Select",
        filters: [{ name: "SQL Dump Files", extensions: ["sql", "gz"] }],
        properties: ["openFile"]
      });
    } catch (error) {
      console.error("Error selecting SQL dump file:", error);
      throw error;
    }
  });

  ipcMain.handle("get-file-stats", async (event, filePath) => {
    try {
      if (!filePath || !fs.existsSync(filePath)) {
        return {
          success: false,
          message: "File not found",
          size: 0
        };
      }

      const stats = fs.statSync(filePath);

      return {
        success: true,
        size: stats.size,
        created: stats.birthtime,
        modified: stats.mtime,
        isDirectory: stats.isDirectory()
      };
    } catch (error) {
      console.error("Error getting file stats:", error);

      return {
        success: false,
        message: error.message,
        size: 0
      };
    }
  });

  ipcMain.handle("extract-tables-from-sql", async (event, filePath) => {
    try {
      if (!filePath) {
        return { success: false, message: "Missing file path", tables: [] };
      }

      if (!fs.existsSync(filePath)) {
        return { success: false, message: "File not found", tables: [] };
      }

      const isGzipped = filePath.toLowerCase().endsWith(".gz");
      console.log(`Scanning SQL dump for tables: ${filePath}`);

      const tables = await extractTables(filePath, isGzipped);
      if (tables.length === 0) {
        return {
          success: true,
          message: "No tables found in the SQL file. It may be corrupted or not a valid dump file.",
          tables: []
        };
      }

      return {
        success: true,
        tables,
        message: `Found ${tables.length} tables in the SQL dump.`
      };
    } catch (err) {
      console.error("Error extracting tables:", err);
      return { success: false, message: err.message || "Extraction failed", tables: [] };
    }
  });

  ipcMain.handle("simple-database-restore-unified", async (event, config) => {
    try {
      if (!config || !config.connectionId || !config.filePath) {
        return {
          success: false,
          message: "Missing required parameters (connectionId or filePath)"
        };
      }

      const connections = store.get("connections") || [];
      const connection = connections.find((conn) => conn.id === config.connectionId);

      if (!connection) {
        return {
          success: false,
          message: "Connection not found"
        };
      }

      if (!fs.existsSync(config.filePath)) {
        return {
          success: false,
          message: "SQL dump file not found"
        };
      }

      const targetDatabase = config.database || connection.database;

      if (!targetDatabase) {
        return {
          success: false,
          message: "No target database specified"
        };
      }

      const isNewDatabase = targetDatabase !== connection.database;

      if (isNewDatabase) {
        try {
          const tempConn = await mysql.createConnection({
            host: connection.host,
            port: connection.port,
            user: connection.username,
            password: connection.password || "",
            connectTimeout: 10000
          });

          try {
            const [existingDbs] = await tempConn.query("SHOW DATABASES");
            const dbExists = existingDbs.some((db) => db.Database === targetDatabase || db.database === targetDatabase);

            if (!dbExists) {
              await tempConn.query(`CREATE DATABASE \`${targetDatabase}\``);
            }
          } finally {
            await tempConn.end();
          }
        } catch (dbError) {
          console.error(`Error checking/creating database ${targetDatabase}:`, dbError);

          return {
            success: false,
            message: `Failed to create target database: ${dbError.message}`
          };
        }
      }

      const restoreConfig = {
        connection: {
          ...connection,
          database: targetDatabase,
          user: connection.username,
          docker: connection.usingSail || (connection.dockerInfo && connection.dockerInfo.isDocker),
          container: connection.dockerInfo?.dockerContainerName
        },
        sqlFilePath: config.filePath,
        ignoredTables: config.ignoredTables || []
      };

      if (config.ignoredTables && config.ignoredTables.length > 0) {
        console.log(`Will ignore these tables: ${config.ignoredTables.join(", ")}`);
      }

      const sender = {
        send: (channel, data) => {
          console.log(`Progress update: ${data.progress}% - ${data.status}`);
          if (event && event.sender) {
            event.sender.send("restoration-progress", {
              progress: data.progress
            });
          }
        }
      };

      try {
        const isGzipped = config.filePath.toLowerCase().endsWith(".gz");
        const useDocker = connection.usingSail || (connection.dockerInfo && connection.dockerInfo.isDocker);

        console.log(`Restoring database: ${targetDatabase}`);
        console.log(`Original connection database: ${connection.database}`);
        console.log(`Docker mode: ${useDocker ? "Yes" : "No"}`);
        console.log(`Gzipped file: ${isGzipped ? "Yes" : "No"}`);
        console.log(`Ignored tables: ${restoreConfig.ignoredTables.length}`);

        const restore = await restoreDatabase({ sender }, restoreConfig);

        if (!restore.success) {
          return {
            success: false,
            message: restore.error || "Failed to restore database"
          };
        }

        if (config.setAsDefault && targetDatabase !== connection.database) {
          const updatedConnections = store.get("connections") || [];
          const connectionIndex = updatedConnections.findIndex((conn) => conn.id === config.connectionId);

          if (connectionIndex !== -1) {
            updatedConnections[connectionIndex].database = targetDatabase;
            store.set("connections", updatedConnections);
            console.log(`Updated connection to use database ${targetDatabase} as default`);
          }
        }

        return {
          success: true,
          message: "Database restored successfully",
          database: targetDatabase
        };
      } catch (restoreError) {
        console.error("Error during database restoration:", restoreError);
        return {
          success: false,
          message: restoreError.message || "Failed to restore database"
        };
      }
    } catch (error) {
      console.error("Error in simple-database-restore-unified handler:", error);
      return {
        success: false,
        message: error.message || "Failed to process restore request"
      };
    }
  });

  cancelDatabaseRestoreHandler();
}

module.exports = {
  registerRestoreDumpHandlers
};<|MERGE_RESOLUTION|>--- conflicted
+++ resolved
@@ -250,15 +250,12 @@
         if (trimmed.endsWith(";") || insertBuffer.length > 1000000) {
           processInsert();
         }
-<<<<<<< HEAD
-=======
       }
 
       // Evita problemas de memória para arquivos muito grandes
       if (lineCounter % maxLines === 0) {
         insertBuffer = "";
         currentTable = null;
->>>>>>> aaa40a36
       }
     });
 
